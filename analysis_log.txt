<<<<<<< HEAD
[2025-09-22 19:58:49] Cleaned up old output files: LinkedIn_Analysis_Report.xlsx, Matching_Summary.csv, analysis_log.txt
[2025-09-22 19:58:49] Starting standard PMP-Charity matching analysis pipeline...
[2025-09-22 19:58:49] Step 0: Validating input files...
[2025-09-22 19:58:49] ✓ All required input files found
[2025-09-22 19:58:49] Step 1: Running LinkedIn Profile Analysis...
[2025-09-22 19:58:49] ✓ LinkedIn analysis completed. Results saved to: LinkedIn_Analysis_Report.xlsx
[2025-09-22 19:58:49]   LinkedIn Coverage: 18/22 PMPs (81.8%)
[2025-09-22 19:58:49]   Average LinkedIn Quality: 7.4/10
[2025-09-22 19:58:49] Step 2: Running Standard Enhanced PMP-Charity Matching (2 PMPs per charity)...
[2025-09-22 19:58:49]   Using standard assignment (2 PMPs per charity)
[2025-09-22 19:58:50] ✓ Enhanced matching completed. Results saved to: PMI_PMP_Charity_Matching_Results_Enhanced.xlsx
[2025-09-22 19:58:50] ✓ Quick reference CSV saved to: Matching_Summary.csv
[2025-09-22 19:58:50]   Total PMPs: 22
[2025-09-22 19:58:50]   Total Charity Projects: 10
[2025-09-22 19:58:50]   Total Matches Created: 20
[2025-09-22 19:58:50]   Match Summary:
[2025-09-22 19:58:50]     Sir David Martin Foundation: ['Jauhar Janjua', 'Arvin Arikathota'] (Scores: [91.11, 77.04])
[2025-09-22 19:58:50]     Drummoyne Community Centre Inc: ['Haryanni Masarip', 'Yanika  Okaeva '] (Scores: [90.0, 86.32])
[2025-09-22 19:58:50]     Property Industry Foundation: ['Abby Thakur Satyanarayan', 'Indra Halim'] (Scores: [89.05, 82.86])
[2025-09-22 19:58:50]     MTC Future Ready: ['Ibrahim  Dani ', 'Shannon Blades'] (Scores: [87.59, 87.59])
[2025-09-22 19:58:50]     Cleaning Accountability Framework (CAF): ['Nadun Dhanushka', 'Frederick Xavier'] (Scores: [84.17, 79.17])
[2025-09-22 19:58:50]     GFG Foundation: ['Maria Mainhardt', 'Doris  Wang'] (Scores: [83.64, 80.0])
[2025-09-22 19:58:50]     Legacy Club Services: ['Nikki Gittins', 'Laetitia Callegari '] (Scores: [81.4, 75.81])
[2025-09-22 19:58:50]     Rev. Bill Crews Foundation: ['Ryan Benedek', 'Neha Purohit'] (Scores: [75.45, 74.55])
[2025-09-22 19:58:50]     Total Environment Centre: ['Jacqueline Shen', 'Shreya  Shah'] (Scores: [73.91, 56.96])
[2025-09-22 19:58:50]     Property Industry Foundation: ['Suresh Reddy', 'Suresh  Reddy '] (Scores: [65.88, 61.18])
[2025-09-22 19:58:50] Step 3: Generating Final Summary Report...
[2025-09-22 19:58:50] ✓ Summary report generated: Analysis_Summary.txt
[2025-09-22 19:58:50] ==================================================
[2025-09-22 19:58:50] 🎉 COMPLETE ANALYSIS FINISHED SUCCESSFULLY!
[2025-09-22 19:58:50] ==================================================
[2025-09-22 19:58:50] Output files generated:
[2025-09-22 19:58:50]   1. LinkedIn_Analysis_Report.xlsx - LinkedIn profile analysis
[2025-09-22 19:58:50]   2. PMI_PMP_Charity_Matching_Results_Enhanced.xlsx - Complete matching results
[2025-09-22 19:58:50]   3. Matching_Summary.csv - Quick reference CSV
[2025-09-22 19:58:50]   4. Analysis_Summary.txt - Executive summary
[2025-09-22 19:58:50]   5. analysis_log.txt - Detailed processing log
[2025-09-22 19:58:50] ==================================================
=======
[2025-09-20 13:01:16] Cleaned up old output files: LinkedIn_Analysis_Report.xlsx, PMI_PMP_Charity_Matching_Results_Enhanced.xlsx, Matching_Summary.csv, analysis_log.txt
[2025-09-20 13:01:16] Starting complete PMP-Charity matching analysis pipeline...
[2025-09-20 13:01:16] Step 0: Validating input files...
[2025-09-20 13:01:16] ✓ All required input files found
[2025-09-20 13:01:16] Step 1: Running LinkedIn Profile Analysis...
[2025-09-20 13:01:16] ✓ LinkedIn analysis completed. Results saved to: LinkedIn_Analysis_Report.xlsx
[2025-09-20 13:01:16]   LinkedIn Coverage: 17/20 PMPs (85.0%)
[2025-09-20 13:01:16]   Average LinkedIn Quality: 7.6/10
[2025-09-20 13:01:16] Step 2: Running Enhanced PMP-Charity Matching...
[2025-09-20 13:01:17] ✓ Enhanced matching completed. Results saved to: PMI_PMP_Charity_Matching_Results_Enhanced.xlsx
[2025-09-20 13:01:17] ✓ Quick reference CSV saved to: Matching_Summary.csv
[2025-09-20 13:01:17]   Total PMPs: 20
[2025-09-20 13:01:17]   Total Charity Projects: 10
[2025-09-20 13:01:17]   Total Matches Created: 20
[2025-09-20 13:01:17]   Match Summary:
[2025-09-20 13:01:17]     Sir David Martin Foundation: ['Jauhar Janjua', 'Arvin Arikathota'] (Scores: [91.11, 77.04])
[2025-09-20 13:01:17]     Drummoyne Community Centre Inc: ['Haryanni Masarip', 'Yanika  Okaeva '] (Scores: [90.0, 86.32])
[2025-09-20 13:01:17]     Property Industry Foundation: ['Abby Thakur Satyanarayan', 'Indra Halim'] (Scores: [89.05, 82.86])
[2025-09-20 13:01:17]     MTC Future Ready: ['Ibrahim  Dani ', 'Shannon Blades'] (Scores: [87.59, 87.59])
[2025-09-20 13:01:17]     Cleaning Accountability Framework (CAF): ['Nadun Dhanushka', 'Frederick Xavier'] (Scores: [84.17, 79.17])
[2025-09-20 13:01:17]     GFG Foundation: ['Maria Mainhardt', 'Doris  Wang'] (Scores: [83.64, 80.0])
[2025-09-20 13:01:17]     Legacy Club Services: ['Laetitia Callegari ', 'Mirna Alemadi'] (Scores: [75.81, 29.3])
[2025-09-20 13:01:17]     Rev. Bill Crews Foundation: ['Ryan Benedek', 'Neha Purohit'] (Scores: [75.45, 74.55])
[2025-09-20 13:01:17]     Property Industry Foundation: ['Suresh Reddy', 'Suresh  Reddy '] (Scores: [65.88, 61.18])
[2025-09-20 13:01:17]     Total Environment Centre: ['Shreya  Shah', 'Durita Sookharee'] (Scores: [56.96, 52.61])
[2025-09-20 13:01:17] Step 3: Generating Final Summary Report...
[2025-09-20 13:01:17] ✓ Summary report generated: Analysis_Summary.txt
[2025-09-20 13:01:17] ==================================================
[2025-09-20 13:01:17] 🎉 COMPLETE ANALYSIS FINISHED SUCCESSFULLY!
[2025-09-20 13:01:17] ==================================================
[2025-09-20 13:01:17] Output files generated:
[2025-09-20 13:01:17]   1. LinkedIn_Analysis_Report.xlsx - LinkedIn profile analysis
[2025-09-20 13:01:17]   2. PMI_PMP_Charity_Matching_Results_Enhanced.xlsx - Complete matching results
[2025-09-20 13:01:17]   3. Matching_Summary.csv - Quick reference CSV
[2025-09-20 13:01:17]   4. Analysis_Summary.txt - Executive summary
[2025-09-20 13:01:17]   5. analysis_log.txt - Detailed processing log
[2025-09-20 13:01:17] ==================================================
>>>>>>> 009921db
<|MERGE_RESOLUTION|>--- conflicted
+++ resolved
@@ -1,78 +1,38 @@
-<<<<<<< HEAD
-[2025-09-22 19:58:49] Cleaned up old output files: LinkedIn_Analysis_Report.xlsx, Matching_Summary.csv, analysis_log.txt
-[2025-09-22 19:58:49] Starting standard PMP-Charity matching analysis pipeline...
-[2025-09-22 19:58:49] Step 0: Validating input files...
-[2025-09-22 19:58:49] ✓ All required input files found
-[2025-09-22 19:58:49] Step 1: Running LinkedIn Profile Analysis...
-[2025-09-22 19:58:49] ✓ LinkedIn analysis completed. Results saved to: LinkedIn_Analysis_Report.xlsx
-[2025-09-22 19:58:49]   LinkedIn Coverage: 18/22 PMPs (81.8%)
-[2025-09-22 19:58:49]   Average LinkedIn Quality: 7.4/10
-[2025-09-22 19:58:49] Step 2: Running Standard Enhanced PMP-Charity Matching (2 PMPs per charity)...
-[2025-09-22 19:58:49]   Using standard assignment (2 PMPs per charity)
-[2025-09-22 19:58:50] ✓ Enhanced matching completed. Results saved to: PMI_PMP_Charity_Matching_Results_Enhanced.xlsx
-[2025-09-22 19:58:50] ✓ Quick reference CSV saved to: Matching_Summary.csv
-[2025-09-22 19:58:50]   Total PMPs: 22
-[2025-09-22 19:58:50]   Total Charity Projects: 10
-[2025-09-22 19:58:50]   Total Matches Created: 20
-[2025-09-22 19:58:50]   Match Summary:
-[2025-09-22 19:58:50]     Sir David Martin Foundation: ['Jauhar Janjua', 'Arvin Arikathota'] (Scores: [91.11, 77.04])
-[2025-09-22 19:58:50]     Drummoyne Community Centre Inc: ['Haryanni Masarip', 'Yanika  Okaeva '] (Scores: [90.0, 86.32])
-[2025-09-22 19:58:50]     Property Industry Foundation: ['Abby Thakur Satyanarayan', 'Indra Halim'] (Scores: [89.05, 82.86])
-[2025-09-22 19:58:50]     MTC Future Ready: ['Ibrahim  Dani ', 'Shannon Blades'] (Scores: [87.59, 87.59])
-[2025-09-22 19:58:50]     Cleaning Accountability Framework (CAF): ['Nadun Dhanushka', 'Frederick Xavier'] (Scores: [84.17, 79.17])
-[2025-09-22 19:58:50]     GFG Foundation: ['Maria Mainhardt', 'Doris  Wang'] (Scores: [83.64, 80.0])
-[2025-09-22 19:58:50]     Legacy Club Services: ['Nikki Gittins', 'Laetitia Callegari '] (Scores: [81.4, 75.81])
-[2025-09-22 19:58:50]     Rev. Bill Crews Foundation: ['Ryan Benedek', 'Neha Purohit'] (Scores: [75.45, 74.55])
-[2025-09-22 19:58:50]     Total Environment Centre: ['Jacqueline Shen', 'Shreya  Shah'] (Scores: [73.91, 56.96])
-[2025-09-22 19:58:50]     Property Industry Foundation: ['Suresh Reddy', 'Suresh  Reddy '] (Scores: [65.88, 61.18])
-[2025-09-22 19:58:50] Step 3: Generating Final Summary Report...
-[2025-09-22 19:58:50] ✓ Summary report generated: Analysis_Summary.txt
-[2025-09-22 19:58:50] ==================================================
-[2025-09-22 19:58:50] 🎉 COMPLETE ANALYSIS FINISHED SUCCESSFULLY!
-[2025-09-22 19:58:50] ==================================================
-[2025-09-22 19:58:50] Output files generated:
-[2025-09-22 19:58:50]   1. LinkedIn_Analysis_Report.xlsx - LinkedIn profile analysis
-[2025-09-22 19:58:50]   2. PMI_PMP_Charity_Matching_Results_Enhanced.xlsx - Complete matching results
-[2025-09-22 19:58:50]   3. Matching_Summary.csv - Quick reference CSV
-[2025-09-22 19:58:50]   4. Analysis_Summary.txt - Executive summary
-[2025-09-22 19:58:50]   5. analysis_log.txt - Detailed processing log
-[2025-09-22 19:58:50] ==================================================
-=======
-[2025-09-20 13:01:16] Cleaned up old output files: LinkedIn_Analysis_Report.xlsx, PMI_PMP_Charity_Matching_Results_Enhanced.xlsx, Matching_Summary.csv, analysis_log.txt
-[2025-09-20 13:01:16] Starting complete PMP-Charity matching analysis pipeline...
-[2025-09-20 13:01:16] Step 0: Validating input files...
-[2025-09-20 13:01:16] ✓ All required input files found
-[2025-09-20 13:01:16] Step 1: Running LinkedIn Profile Analysis...
-[2025-09-20 13:01:16] ✓ LinkedIn analysis completed. Results saved to: LinkedIn_Analysis_Report.xlsx
-[2025-09-20 13:01:16]   LinkedIn Coverage: 17/20 PMPs (85.0%)
-[2025-09-20 13:01:16]   Average LinkedIn Quality: 7.6/10
-[2025-09-20 13:01:16] Step 2: Running Enhanced PMP-Charity Matching...
-[2025-09-20 13:01:17] ✓ Enhanced matching completed. Results saved to: PMI_PMP_Charity_Matching_Results_Enhanced.xlsx
-[2025-09-20 13:01:17] ✓ Quick reference CSV saved to: Matching_Summary.csv
-[2025-09-20 13:01:17]   Total PMPs: 20
-[2025-09-20 13:01:17]   Total Charity Projects: 10
-[2025-09-20 13:01:17]   Total Matches Created: 20
-[2025-09-20 13:01:17]   Match Summary:
-[2025-09-20 13:01:17]     Sir David Martin Foundation: ['Jauhar Janjua', 'Arvin Arikathota'] (Scores: [91.11, 77.04])
-[2025-09-20 13:01:17]     Drummoyne Community Centre Inc: ['Haryanni Masarip', 'Yanika  Okaeva '] (Scores: [90.0, 86.32])
-[2025-09-20 13:01:17]     Property Industry Foundation: ['Abby Thakur Satyanarayan', 'Indra Halim'] (Scores: [89.05, 82.86])
-[2025-09-20 13:01:17]     MTC Future Ready: ['Ibrahim  Dani ', 'Shannon Blades'] (Scores: [87.59, 87.59])
-[2025-09-20 13:01:17]     Cleaning Accountability Framework (CAF): ['Nadun Dhanushka', 'Frederick Xavier'] (Scores: [84.17, 79.17])
-[2025-09-20 13:01:17]     GFG Foundation: ['Maria Mainhardt', 'Doris  Wang'] (Scores: [83.64, 80.0])
-[2025-09-20 13:01:17]     Legacy Club Services: ['Laetitia Callegari ', 'Mirna Alemadi'] (Scores: [75.81, 29.3])
-[2025-09-20 13:01:17]     Rev. Bill Crews Foundation: ['Ryan Benedek', 'Neha Purohit'] (Scores: [75.45, 74.55])
-[2025-09-20 13:01:17]     Property Industry Foundation: ['Suresh Reddy', 'Suresh  Reddy '] (Scores: [65.88, 61.18])
-[2025-09-20 13:01:17]     Total Environment Centre: ['Shreya  Shah', 'Durita Sookharee'] (Scores: [56.96, 52.61])
-[2025-09-20 13:01:17] Step 3: Generating Final Summary Report...
-[2025-09-20 13:01:17] ✓ Summary report generated: Analysis_Summary.txt
-[2025-09-20 13:01:17] ==================================================
-[2025-09-20 13:01:17] 🎉 COMPLETE ANALYSIS FINISHED SUCCESSFULLY!
-[2025-09-20 13:01:17] ==================================================
-[2025-09-20 13:01:17] Output files generated:
-[2025-09-20 13:01:17]   1. LinkedIn_Analysis_Report.xlsx - LinkedIn profile analysis
-[2025-09-20 13:01:17]   2. PMI_PMP_Charity_Matching_Results_Enhanced.xlsx - Complete matching results
-[2025-09-20 13:01:17]   3. Matching_Summary.csv - Quick reference CSV
-[2025-09-20 13:01:17]   4. Analysis_Summary.txt - Executive summary
-[2025-09-20 13:01:17]   5. analysis_log.txt - Detailed processing log
-[2025-09-20 13:01:17] ==================================================
->>>>>>> 009921db
+[2025-09-22 20:03:17] Cleaned up old output files: LinkedIn_Analysis_Report.xlsx, PMI_PMP_Charity_Matching_Results_Enhanced.xlsx, Matching_Summary.csv, analysis_log.txt
+[2025-09-22 20:03:17] Starting flexible PMP-Charity matching analysis pipeline...
+[2025-09-22 20:03:17] Step 0: Validating input files...
+[2025-09-22 20:03:17] ✓ All required input files found
+[2025-09-22 20:03:17] Step 1: Running LinkedIn Profile Analysis...
+[2025-09-22 20:03:17] ✓ LinkedIn analysis completed. Results saved to: LinkedIn_Analysis_Report.xlsx
+[2025-09-22 20:03:17]   LinkedIn Coverage: 18/22 PMPs (81.8%)
+[2025-09-22 20:03:17]   Average LinkedIn Quality: 7.4/10
+[2025-09-22 20:03:17] Step 2: Running Flexible PMP Assignment (All PMPs to Projects)...
+[2025-09-22 20:03:17]   Using flexible assignment (all PMPs assigned)
+[2025-09-22 20:03:17] ✓ Enhanced matching completed. Results saved to: PMI_PMP_Charity_Flexible_Matching_Results.xlsx
+[2025-09-22 20:03:17] ✓ Quick reference CSV saved to: Matching_Summary.csv
+[2025-09-22 20:03:17]   Total PMPs: 22
+[2025-09-22 20:03:17]   Total Charity Projects: 10
+[2025-09-22 20:03:17]   Total Matches Created: 22
+[2025-09-22 20:03:17]   Match Summary:
+[2025-09-22 20:03:17]     Drummoyne Community Centre Inc: ['Haryanni Masarip', 'Abby Thakur Satyanarayan', 'Durita Sookharee'] (Scores: [90.0, 87.89, 58.42])
+[2025-09-22 20:03:17]     GFG Foundation: ['Maria Mainhardt', 'Jauhar Janjua', 'Mirna Alemadi'] (Scores: [83.64, 83.64, 38.18])
+[2025-09-22 20:03:17]     Sir David Martin Foundation: ['Ibrahim  Dani ', 'Indra Halim'] (Scores: [87.41, 79.26])
+[2025-09-22 20:03:17]     MTC Future Ready: ['Shannon Blades', 'Frederick Xavier'] (Scores: [87.59, 83.45])
+[2025-09-22 20:03:17]     Cleaning Accountability Framework (CAF): ['Nadun Dhanushka', 'Doris  Wang'] (Scores: [84.17, 80.0])
+[2025-09-22 20:03:17]     Legacy Club Services: ['Nikki Gittins', 'Arvin Arikathota'] (Scores: [81.4, 76.28])
+[2025-09-22 20:03:17]     Property Industry Foundation: ['Laetitia Callegari ', 'Ryan Benedek'] (Scores: [74.12, 71.18])
+[2025-09-22 20:03:17]     Rev. Bill Crews Foundation: ['Yanika  Okaeva ', 'Neha Purohit'] (Scores: [76.36, 74.55])
+[2025-09-22 20:03:17]     Property Industry Foundation: ['Jacqueline Shen', 'Suresh Reddy'] (Scores: [80.0, 67.62])
+[2025-09-22 20:03:17]     Total Environment Centre: ['Shreya  Shah', 'Suresh  Reddy '] (Scores: [56.96, 56.52])
+[2025-09-22 20:03:17] Step 3: Generating Final Summary Report...
+[2025-09-22 20:03:17] ✓ Summary report generated: Analysis_Summary.txt
+[2025-09-22 20:03:17] ==================================================
+[2025-09-22 20:03:17] 🎉 COMPLETE ANALYSIS FINISHED SUCCESSFULLY!
+[2025-09-22 20:03:17] ==================================================
+[2025-09-22 20:03:17] Output files generated:
+[2025-09-22 20:03:17]   1. LinkedIn_Analysis_Report.xlsx - LinkedIn profile analysis
+[2025-09-22 20:03:17]   2. PMI_PMP_Charity_Matching_Results_Enhanced.xlsx - Complete matching results
+[2025-09-22 20:03:17]   3. Matching_Summary.csv - Quick reference CSV
+[2025-09-22 20:03:17]   4. Analysis_Summary.txt - Executive summary
+[2025-09-22 20:03:17]   5. analysis_log.txt - Detailed processing log
+[2025-09-22 20:03:17] ==================================================